description: The pipeline specialized for testing image simulation.
instrument: lsst.obs.subaru.HyperSuprimeCam

tasks:
  MutibandSimHalo1:
    class: xlens.sim_pipe.multibandSim.MultibandSimHaloPipe
    config:
      connections.mode: 0
      connections.rotId: 0
      simulator.mass: 8e14
      simulator.rotId: 0
      simulator.z_lens: 0.25
      simulator.ra_lens: 0.0  # arcsec
      simulator.dec_lens: 0.0 # arcsec
      simulator.z_source: 1.0
      simulator.survey_name: hsc

  MutibandSimHalo2:
    class: xlens.sim_pipe.multibandSim.MultibandSimHaloPipe
    config:
      connections.mode: 0
      connections.rotId: 1
      simulator.mass: 8e14
      simulator.rotId: 1
      simulator.z_lens: 0.25
      simulator.ra_lens: 0.0  # arcsec
      simulator.dec_lens: 0.0 # arcsec
      simulator.z_source: 1.0
      simulator.survey_name: hsc

  FpfsTask1:
    class: xlens.process_pipe.anacal_detect.AnacalDetectPipe
    config:
<<<<<<< HEAD
      fpfs.do_noise_bias_correction: False
=======
      # fpfs.use_average_psf: True
      anacal.do_noise_bias_correction: False
>>>>>>> 709a77f2
      connections.coaddName: sim_0_rot0_

  FpfsTask2:
    class: xlens.process_pipe.anacal_detect.AnacalDetectPipe
    config:
<<<<<<< HEAD
      fpfs.do_noise_bias_correction: False
=======
      # fpfs.use_average_psf: True
      anacal.do_noise_bias_correction: False
>>>>>>> 709a77f2
      connections.coaddName: sim_0_rot1_

  SummaryTask:
    class: xlens.summary_pipe.halo_mcbias_multiband.HaloMcBiasMultibandPipe
    config:
      mass: 8e14
      z_lens: 0.25
      z_source: 1.0
      connections.coaddName: sim_0
      connections.dataType: joint<|MERGE_RESOLUTION|>--- conflicted
+++ resolved
@@ -14,6 +14,7 @@
       simulator.dec_lens: 0.0 # arcsec
       simulator.z_source: 1.0
       simulator.survey_name: hsc
+      simulator.draw_image_noise: True
 
   MutibandSimHalo2:
     class: xlens.sim_pipe.multibandSim.MultibandSimHaloPipe
@@ -27,27 +28,18 @@
       simulator.dec_lens: 0.0 # arcsec
       simulator.z_source: 1.0
       simulator.survey_name: hsc
+      simulator.draw_image_noise: True
 
   FpfsTask1:
     class: xlens.process_pipe.anacal_detect.AnacalDetectPipe
     config:
-<<<<<<< HEAD
-      fpfs.do_noise_bias_correction: False
-=======
-      # fpfs.use_average_psf: True
-      anacal.do_noise_bias_correction: False
->>>>>>> 709a77f2
+      anacal.do_noise_bias_correction: True
       connections.coaddName: sim_0_rot0_
 
   FpfsTask2:
     class: xlens.process_pipe.anacal_detect.AnacalDetectPipe
     config:
-<<<<<<< HEAD
-      fpfs.do_noise_bias_correction: False
-=======
-      # fpfs.use_average_psf: True
-      anacal.do_noise_bias_correction: False
->>>>>>> 709a77f2
+      fpfs.do_noise_bias_correction: True
       connections.coaddName: sim_0_rot1_
 
   SummaryTask:
