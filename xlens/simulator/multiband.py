--- conflicted
+++ resolved
@@ -13,12 +13,6 @@
 # MERCHANTABILITY or FITNESS FOR A PARTICULAR PURPOSE. See the
 # GNU General Public License for more details.
 #
-<<<<<<< HEAD
-=======
-import logging
-
-logger = logging.getLogger(__name__)
->>>>>>> 84786150
 from typing import Any
 
 import anacal
