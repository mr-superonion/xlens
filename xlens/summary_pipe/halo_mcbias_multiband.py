--- conflicted
+++ resolved
@@ -123,10 +123,7 @@
         storageClass="ArrowAstropy",
         dimensions=("skymap",),
     )
-<<<<<<< HEAD
-
-=======
->>>>>>> 9965f6bc
+
     summaryPlot = cT.Output(
         doc="simple plot of summary stats",
         storageClass="Plot",
